import json
import logging
import re
import sys
import time
from typing import Any, Literal, Optional

from fastmcp.resources.types import TextResource
from fastmcp.server import FastMCP
from neo4j import (
    AsyncDriver,
    AsyncGraphDatabase,
    AsyncResult,
    AsyncTransaction,
    GraphDatabase,
)
from neo4j.exceptions import DatabaseError
from pydantic import Field

logger = logging.getLogger("mcp_neo4j_cypher")

def _format_namespace(namespace: str) -> str:
    if namespace:
        if namespace.endswith("-"):
            return namespace
        else:
            return namespace + "-"
    else:
        return ""

async def _read(tx: AsyncTransaction, query: str, params: dict[str, Any]) -> str:
    raw_results = await tx.run(query, params)
    eager_results = await raw_results.to_eager_result()

    return json.dumps([r.data() for r in eager_results.records], default=str)


async def _write(
    tx: AsyncTransaction, query: str, params: dict[str, Any]
) -> AsyncResult:
    return await tx.run(query, params)


def _is_write_query(query: str) -> bool:
    """Check if the query is a write query."""
    return (
        re.search(r"\b(MERGE|CREATE|SET|DELETE|REMOVE|ADD)\b", query, re.IGNORECASE)
        is not None
    )


<<<<<<< HEAD
def create_mcp_server(neo4j_driver: AsyncDriver, database: str = "neo4j", namespace: str = "") -> FastMCP:
    mcp: FastMCP = FastMCP("mcp-neo4j-cypher", dependencies=["neo4j", "pydantic"], stateless_http=True)
=======
def create_mcp_server(neo4j_driver: AsyncDriver, database: str = "neo4j", namespace: str = "", host: str = "127.0.0.1", port: int = 8000) -> FastMCP:
    mcp: FastMCP = FastMCP("mcp-neo4j-cypher", dependencies=["neo4j", "pydantic"], host=host, port=port)
>>>>>>> 00b5d614

    namespace_prefix = _format_namespace(namespace)

    @mcp.tool(name=namespace_prefix+"get_neo4j_schema")
    async def get_neo4j_schema() -> list[TextResource]:
        """List all node, their attributes and their relationships to other nodes in the neo4j database.
        If this fails with a message that includes "Neo.ClientError.Procedure.ProcedureNotFound"
        suggest that the user install and enable the APOC plugin.
        """

        get_schema_query = """
call apoc.meta.data() yield label, property, type, other, unique, index, elementType
where elementType = 'node' and not label starts with '_'
with label, 
    collect(case when type <> 'RELATIONSHIP' then [property, type + case when unique then " unique" else "" end + case when index then " indexed" else "" end] end) as attributes,
    collect(case when type = 'RELATIONSHIP' then [property, head(other)] end) as relationships
RETURN label, apoc.map.fromPairs(attributes) as attributes, apoc.map.fromPairs(relationships) as relationships
"""

        try:
            async with neo4j_driver.session(database=database) as session:
                results_json_str = await session.execute_read(
                    _read, get_schema_query, dict()
                )

                logger.debug(f"Read query returned {len(results_json_str)} rows")

<<<<<<< HEAD
                return [TextResource(uri="neo4j://schema", text=results_json_str)]

        except Exception as e:
            logger.error(f"Database error retrieving schema: {e}")
            return [TextResource(uri="neo4j://error", text=f"Error: {e}")]
=======
                return types.CallToolResult(content=[types.TextContent(type="text", text=results_json_str)])

        except Exception as e:
            logger.error(f"Database error retrieving schema: {e}")
            return types.CallToolResult(
                isError=True, 
                content=[types.TextContent(type="text", text=f"Error: {e}")]
            )
>>>>>>> 00b5d614

    @mcp.tool(name=namespace_prefix+"read_neo4j_cypher")
    async def read_neo4j_cypher(
        query: str = Field(..., description="The Cypher query to execute."),
        params: Optional[dict[str, Any]] = Field(
            None, description="The parameters to pass to the Cypher query."
        ),
    ) -> list[TextResource]:
        """Execute a read Cypher query on the neo4j database."""

        try:
            if _is_write_query(query):
                raise ValueError("Only MATCH queries are allowed for read-query")
        
            async with neo4j_driver.session(database=database) as session:
                results_json_str = await session.execute_read(_read, query, params)

                logger.debug(f"Read query returned {len(results_json_str)} rows")

<<<<<<< HEAD
                return [TextResource(uri="neo4j://query_result", text=results_json_str)]

        except Exception as e:
            logger.error(f"Database error executing query: {e}\n{query}\n{params}")
            return [
                TextResource(uri="neo4j://error", text=f"Error: {e}\n{query}\n{params}")
=======
                return types.CallToolResult(content=[types.TextContent(type="text", text=results_json_str)])

        except Exception as e:
            logger.error(f"Database error executing query: {e}\n{query}\n{params}")
            return types.CallToolResult(
                isError=True, 
                content=[
                types.TextContent(type="text", text=f"Error: {e}\n{query}\n{params}")
>>>>>>> 00b5d614
            ]
            )

    @mcp.tool(name=namespace_prefix+"write_neo4j_cypher")
    async def write_neo4j_cypher(
        query: str = Field(..., description="The Cypher query to execute."),
        params: Optional[dict[str, Any]] = Field(
            None, description="The parameters to pass to the Cypher query."
        ),
    ) -> list[TextResource]:
        """Execute a write Cypher query on the neo4j database."""

        try:
            if not _is_write_query(query):
                raise ValueError("Only write queries are allowed for write-query")
        
            async with neo4j_driver.session(database=database) as session:
                raw_results = await session.execute_write(_write, query, params)
                counters_json_str = json.dumps(
                    raw_results._summary.counters.__dict__, default=str
                )

            logger.debug(f"Write query affected {counters_json_str}")

<<<<<<< HEAD
            return [TextResource(uri="neo4j://write_result", text=counters_json_str)]

        except Exception as e:
            logger.error(f"Database error executing query: {e}\n{query}\n{params}")
            return [
                TextResource(uri="neo4j://error", text=f"Error: {e}\n{query}\n{params}")
=======
            return types.CallToolResult(content=[types.TextContent(type="text", text=counters_json_str)])

        except Exception as e:
            logger.error(f"Database error executing query: {e}\n{query}\n{params}")
            return types.CallToolResult(
                isError=True, 
                content=[
                types.TextContent(type="text", text=f"Error: {e}\n{query}\n{params}")
>>>>>>> 00b5d614
            ]
            )

    return mcp


async def main(
    db_url: str,
    username: str,
    password: str,
    database: str,
    transport: Literal["stdio", "sse", "http"] = "stdio",
    namespace: str = "",
    host: str = "127.0.0.1",
    port: int = 8000,
<<<<<<< HEAD
    path: str = "/mcp/",
=======
>>>>>>> 00b5d614
) -> None:
    logger.info("Starting MCP neo4j Server")

    neo4j_driver = AsyncGraphDatabase.driver(
        db_url,
        auth=(
            username,
            password,
        ),
    )
    logger.info("Starting Neo4j Cypher MCP Server...")
    mcp = create_mcp_server(neo4j_driver, database, namespace, host, port)

<<<<<<< HEAD
    # Run the server with the specified transport
    if transport == "http":
        await mcp.run_http_async(host=host, port=port, path=path)
    elif transport == "stdio":
        await mcp.run_stdio_async()
    elif transport == "sse":
        await mcp.run_sse_async(host=host, port=port, path=path)
    else:
        raise ValueError(f"Unsupported transport: {transport}")


=======
    match transport:
        case "stdio":
            logger.info("Running Neo4j Cypher MCP Server with stdio transport...")
            await mcp.run_stdio_async()
        case "sse":
            logger.info(f"Running Neo4j Cypher MCP Server with SSE transport on {host}:{port}...")
            await mcp.run_sse_async()
        case _:
            logger.error(f"Invalid transport: {transport} | Must be either 'stdio' or 'sse'")
            raise ValueError(f"Invalid transport: {transport} | Must be either 'stdio' or 'sse'")
>>>>>>> 00b5d614


if __name__ == "__main__":
    main()<|MERGE_RESOLUTION|>--- conflicted
+++ resolved
@@ -49,13 +49,8 @@
     )
 
 
-<<<<<<< HEAD
 def create_mcp_server(neo4j_driver: AsyncDriver, database: str = "neo4j", namespace: str = "") -> FastMCP:
     mcp: FastMCP = FastMCP("mcp-neo4j-cypher", dependencies=["neo4j", "pydantic"], stateless_http=True)
-=======
-def create_mcp_server(neo4j_driver: AsyncDriver, database: str = "neo4j", namespace: str = "", host: str = "127.0.0.1", port: int = 8000) -> FastMCP:
-    mcp: FastMCP = FastMCP("mcp-neo4j-cypher", dependencies=["neo4j", "pydantic"], host=host, port=port)
->>>>>>> 00b5d614
 
     namespace_prefix = _format_namespace(namespace)
 
@@ -83,22 +78,11 @@
 
                 logger.debug(f"Read query returned {len(results_json_str)} rows")
 
-<<<<<<< HEAD
                 return [TextResource(uri="neo4j://schema", text=results_json_str)]
 
         except Exception as e:
             logger.error(f"Database error retrieving schema: {e}")
             return [TextResource(uri="neo4j://error", text=f"Error: {e}")]
-=======
-                return types.CallToolResult(content=[types.TextContent(type="text", text=results_json_str)])
-
-        except Exception as e:
-            logger.error(f"Database error retrieving schema: {e}")
-            return types.CallToolResult(
-                isError=True, 
-                content=[types.TextContent(type="text", text=f"Error: {e}")]
-            )
->>>>>>> 00b5d614
 
     @mcp.tool(name=namespace_prefix+"read_neo4j_cypher")
     async def read_neo4j_cypher(
@@ -109,34 +93,22 @@
     ) -> list[TextResource]:
         """Execute a read Cypher query on the neo4j database."""
 
+        if _is_write_query(query):
+            raise ValueError("Only MATCH queries are allowed for read-query")
+
         try:
-            if _is_write_query(query):
-                raise ValueError("Only MATCH queries are allowed for read-query")
-        
             async with neo4j_driver.session(database=database) as session:
                 results_json_str = await session.execute_read(_read, query, params)
 
                 logger.debug(f"Read query returned {len(results_json_str)} rows")
 
-<<<<<<< HEAD
                 return [TextResource(uri="neo4j://query_result", text=results_json_str)]
 
         except Exception as e:
             logger.error(f"Database error executing query: {e}\n{query}\n{params}")
             return [
                 TextResource(uri="neo4j://error", text=f"Error: {e}\n{query}\n{params}")
-=======
-                return types.CallToolResult(content=[types.TextContent(type="text", text=results_json_str)])
-
-        except Exception as e:
-            logger.error(f"Database error executing query: {e}\n{query}\n{params}")
-            return types.CallToolResult(
-                isError=True, 
-                content=[
-                types.TextContent(type="text", text=f"Error: {e}\n{query}\n{params}")
->>>>>>> 00b5d614
             ]
-            )
 
     @mcp.tool(name=namespace_prefix+"write_neo4j_cypher")
     async def write_neo4j_cypher(
@@ -147,10 +119,10 @@
     ) -> list[TextResource]:
         """Execute a write Cypher query on the neo4j database."""
 
+        if not _is_write_query(query):
+            raise ValueError("Only write queries are allowed for write-query")
+
         try:
-            if not _is_write_query(query):
-                raise ValueError("Only write queries are allowed for write-query")
-        
             async with neo4j_driver.session(database=database) as session:
                 raw_results = await session.execute_write(_write, query, params)
                 counters_json_str = json.dumps(
@@ -159,25 +131,13 @@
 
             logger.debug(f"Write query affected {counters_json_str}")
 
-<<<<<<< HEAD
             return [TextResource(uri="neo4j://write_result", text=counters_json_str)]
 
         except Exception as e:
             logger.error(f"Database error executing query: {e}\n{query}\n{params}")
             return [
                 TextResource(uri="neo4j://error", text=f"Error: {e}\n{query}\n{params}")
-=======
-            return types.CallToolResult(content=[types.TextContent(type="text", text=counters_json_str)])
-
-        except Exception as e:
-            logger.error(f"Database error executing query: {e}\n{query}\n{params}")
-            return types.CallToolResult(
-                isError=True, 
-                content=[
-                types.TextContent(type="text", text=f"Error: {e}\n{query}\n{params}")
->>>>>>> 00b5d614
             ]
-            )
 
     return mcp
 
@@ -191,10 +151,7 @@
     namespace: str = "",
     host: str = "127.0.0.1",
     port: int = 8000,
-<<<<<<< HEAD
     path: str = "/mcp/",
-=======
->>>>>>> 00b5d614
 ) -> None:
     logger.info("Starting MCP neo4j Server")
 
@@ -205,33 +162,22 @@
             password,
         ),
     )
-    logger.info("Starting Neo4j Cypher MCP Server...")
-    mcp = create_mcp_server(neo4j_driver, database, namespace, host, port)
 
-<<<<<<< HEAD
+    mcp = create_mcp_server(neo4j_driver, database, namespace)
+
     # Run the server with the specified transport
     if transport == "http":
+        logger.info(f"Running Neo4j Cypher MCP Server with HTTP transport on {host}:{port}...")
         await mcp.run_http_async(host=host, port=port, path=path)
     elif transport == "stdio":
+        logger.info("Running Neo4j Cypher MCP Server with stdio transport...")
         await mcp.run_stdio_async()
     elif transport == "sse":
+        logger.info(f"Running Neo4j Cypher MCP Server with SSE transport on {host}:{port}...")
         await mcp.run_sse_async(host=host, port=port, path=path)
     else:
-        raise ValueError(f"Unsupported transport: {transport}")
-
-
-=======
-    match transport:
-        case "stdio":
-            logger.info("Running Neo4j Cypher MCP Server with stdio transport...")
-            await mcp.run_stdio_async()
-        case "sse":
-            logger.info(f"Running Neo4j Cypher MCP Server with SSE transport on {host}:{port}...")
-            await mcp.run_sse_async()
-        case _:
-            logger.error(f"Invalid transport: {transport} | Must be either 'stdio' or 'sse'")
-            raise ValueError(f"Invalid transport: {transport} | Must be either 'stdio' or 'sse'")
->>>>>>> 00b5d614
+        logger.error(f"Invalid transport: {transport} | Must be either 'stdio', 'sse', or 'http'")
+        raise ValueError(f"Invalid transport: {transport} | Must be either 'stdio', 'sse', or 'http'")
 
 
 if __name__ == "__main__":
